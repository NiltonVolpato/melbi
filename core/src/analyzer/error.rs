--- conflicted
+++ resolved
@@ -270,8 +270,6 @@
         Self::new(kind, source, span)
     }
 
-<<<<<<< HEAD
-=======
     /// Create a TypeError from a type class constraint error
     pub fn from_constraint_error(
         err: crate::types::type_class_resolver::ConstraintError,
@@ -287,7 +285,6 @@
             span,
         )
     }
->>>>>>> bdec9d6d
 }
 
 /// Helper function to format types for error messages
