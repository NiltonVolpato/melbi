//! Unit tests for the evaluator.

use super::*;
use crate::{
    analyzer,
    evaluator::{
        EvaluatorOptions, ExecutionErrorKind, ResourceExceededError, RuntimeError, eval::Evaluator,
    },
    parser::{self, Span},
    types::manager::TypeManager,
    values::{dynamic::Value, function::NativeFunction},
};
use bumpalo::Bump;

struct Runner<'a> {
    arena: &'a Bump,
    type_mgr: &'a TypeManager<'a>,
}

impl<'a> Runner<'a> {
    fn new(arena: &'a Bump) -> Self {
        Self {
            arena,
            type_mgr: TypeManager::new(arena),
        }
    }
    fn run<'i>(
        &self,
        input: &'i str,
        globals: &[(&'a str, Value<'a, 'a>)],
        arguments: &[(&'a str, Value<'a, 'a>)],
    ) -> Result<Value<'a, 'a>, ExecutionError> {
        let input = self.arena.alloc_str(input);

        // Derive analyzer global types from evaluator global values.
        let global_types: alloc::vec::Vec<(&str, &crate::types::Type)> = globals
            .iter()
            .map(|(name, value)| (*name, value.ty))
            .collect();

        // Derive analyzer argument types from evaluator argument values.
        let argument_types: alloc::vec::Vec<(&str, &crate::types::Type)> = arguments
            .iter()
            .map(|(name, value)| (*name, value.ty))
            .collect();

        let parsed = parser::parse(self.arena, input).expect("parsing failed");
        let typed = analyzer::analyze(
            self.type_mgr,
            self.arena,
            &parsed,
            &global_types,
            &argument_types,
        )
        .expect("type checking failed");

        Evaluator::new(
            EvaluatorOptions::default(),
            self.arena,
            self.type_mgr,
            &typed,
            globals,
            arguments,
        )
        .eval()
    }

    fn run_with_limits<'i>(
        &self,
        input: &'i str,
        globals: &[(&'a str, Value<'a, 'a>)],
        arguments: &[(&'a str, Value<'a, 'a>)],
        max_stack_depth: usize,
    ) -> Result<Value<'a, 'a>, ExecutionError> {
        let input = self.arena.alloc_str(input);

        // Derive analyzer global types from evaluator global values.
        let global_types: alloc::vec::Vec<(&str, &crate::types::Type)> = globals
            .iter()
            .map(|(name, value)| (*name, value.ty))
            .collect();

        // Derive analyzer argument types from evaluator argument values.
        let argument_types: alloc::vec::Vec<(&str, &crate::types::Type)> = arguments
            .iter()
            .map(|(name, value)| (*name, value.ty))
            .collect();

        let parsed = parser::parse(self.arena, input).expect("parsing failed");
        let typed = analyzer::analyze(
            self.type_mgr,
            self.arena,
            &parsed,
            &global_types,
            &argument_types,
        )
        .expect("type checking failed");

        Evaluator::new(
            EvaluatorOptions {
                max_depth: max_stack_depth,
            },
            self.arena,
            self.type_mgr,
            &typed,
            globals,
            arguments,
        )
        .eval()
    }
}

// ============================================================================
// Constants
// ============================================================================

#[test]
fn test_constant_int() {
    let arena = Bump::new();
    let result = Runner::new(&arena).run("42", &[], &[]).unwrap();
    assert_eq!(result.as_int().unwrap(), 42);
}

#[test]
fn test_constant_negative_int() {
    let arena = Bump::new();
    let result = Runner::new(&arena).run("-42", &[], &[]).unwrap();
    assert_eq!(result.as_int().unwrap(), -42);
}

#[test]
fn test_constant_float() {
    let arena = Bump::new();
    let result = Runner::new(&arena).run("3.14", &[], &[]).unwrap();
    assert_eq!(result.as_float().unwrap(), 3.14);
}

#[test]
fn test_constant_bool_true() {
    let arena = Bump::new();
    let result = Runner::new(&arena).run("true", &[], &[]).unwrap();
    assert_eq!(result.as_bool().unwrap(), true);
}

#[test]
fn test_constant_bool_false() {
    let arena = Bump::new();
    let result = Runner::new(&arena).run("false", &[], &[]).unwrap();
    assert_eq!(result.as_bool().unwrap(), false);
}

#[test]
fn test_constant_string() {
    let arena = Bump::new();
    let result = Runner::new(&arena).run(r#""hello""#, &[], &[]).unwrap();
    assert_eq!(result.as_str().unwrap(), "hello");
}

// ============================================================================
// Integer Arithmetic
// ============================================================================

#[test]
fn test_int_addition() {
    let arena = Bump::new();
    let result = Runner::new(&arena).run("2 + 3", &[], &[]).unwrap();
    assert_eq!(result.as_int().unwrap(), 5);
}

#[test]
fn test_int_subtraction() {
    let arena = Bump::new();
    let result = Runner::new(&arena).run("10 - 4", &[], &[]).unwrap();
    assert_eq!(result.as_int().unwrap(), 6);
}

#[test]
fn test_int_multiplication() {
    let arena = Bump::new();
    let result = Runner::new(&arena).run("3 * 4", &[], &[]).unwrap();
    assert_eq!(result.as_int().unwrap(), 12);
}

#[test]
fn test_int_division() {
    let arena = Bump::new();
    let result = Runner::new(&arena).run("10 / 2", &[], &[]).unwrap();
    assert_eq!(result.as_int().unwrap(), 5);
}

#[test]
fn test_int_division_truncates() {
    let arena = Bump::new();
    let result = Runner::new(&arena).run("7 / 3", &[], &[]).unwrap();
    assert_eq!(result.as_int().unwrap(), 2);
}

#[test]
fn test_int_power() {
    let arena = Bump::new();
    let result = Runner::new(&arena).run("2 ^ 10", &[], &[]).unwrap();
    assert_eq!(result.as_int().unwrap(), 1024);
}

#[test]
fn test_int_power_zero() {
    let arena = Bump::new();
    let result = Runner::new(&arena).run("5 ^ 0", &[], &[]).unwrap();
    assert_eq!(result.as_int().unwrap(), 1);
}

#[test]
fn test_int_division_by_zero() {
    let arena = Bump::new();
    let result = Runner::new(&arena).run("10 / 0", &[], &[]);
    assert!(matches!(
        result,
        Err(ExecutionError {
            kind: ExecutionErrorKind::Runtime(RuntimeError::DivisionByZero {}),
            ..
        })
    ));
}

#[test]
fn test_int_wrapping_overflow_add() {
    let arena = Bump::new();
    let result = Runner::new(&arena)
        .run("9223372036854775807 + 1", &[], &[])
        .unwrap();
    assert_eq!(result.as_int().unwrap(), i64::MIN);
}

#[test]
fn test_int_wrapping_overflow_mul() {
    let arena = Bump::new();
    let result = Runner::new(&arena)
        .run("9223372036854775807 * 2", &[], &[])
        .unwrap();
    assert_eq!(result.as_int().unwrap(), -2);
}

// ============================================================================
// Float Arithmetic
// ============================================================================

#[test]
fn test_float_addition() {
    let arena = Bump::new();
    let result = Runner::new(&arena).run("3.14 + 2.0", &[], &[]).unwrap();
    assert!((result.as_float().unwrap() - 5.14).abs() < 0.0001);
}

#[test]
fn test_float_subtraction() {
    let arena = Bump::new();
    let result = Runner::new(&arena).run("10.5 - 3.5", &[], &[]).unwrap();
    assert_eq!(result.as_float().unwrap(), 7.0);
}

#[test]
fn test_float_multiplication() {
    let arena = Bump::new();
    let result = Runner::new(&arena).run("2.5 * 4.0", &[], &[]).unwrap();
    assert_eq!(result.as_float().unwrap(), 10.0);
}

#[test]
fn test_float_division() {
    let arena = Bump::new();
    let result = Runner::new(&arena).run("10.0 / 3.0", &[], &[]).unwrap();
    let expected = 10.0 / 3.0;
    assert!((result.as_float().unwrap() - expected).abs() < 0.0001);
}

#[test]
fn test_float_division_by_zero() {
    let arena = Bump::new();
    let result = Runner::new(&arena).run("10.0 / 0.0", &[], &[]).unwrap();
    assert!(result.as_float().unwrap().is_infinite());
}

#[test]
fn test_float_power() {
    let arena = Bump::new();
    let result = Runner::new(&arena).run("2.0 ^ 3.0", &[], &[]).unwrap();
    assert_eq!(result.as_float().unwrap(), 8.0);
}

// ============================================================================
// Boolean Operators (Milestone 1.3) - Short-Circuit Evaluation
// ============================================================================

#[test]
fn test_boolean_and_true_true() {
    let arena = Bump::new();
    let result = Runner::new(&arena).run("true and true", &[], &[]).unwrap();
    assert_eq!(result.as_bool().unwrap(), true);
}

#[test]
fn test_boolean_and_true_false() {
    let arena = Bump::new();
    let result = Runner::new(&arena).run("true and false", &[], &[]).unwrap();
    assert_eq!(result.as_bool().unwrap(), false);
}

#[test]
fn test_boolean_and_false_true() {
    let arena = Bump::new();
    let result = Runner::new(&arena).run("false and true", &[], &[]).unwrap();
    assert_eq!(result.as_bool().unwrap(), false);
}

#[test]
fn test_boolean_and_false_false() {
    let arena = Bump::new();
    let result = Runner::new(&arena)
        .run("false and false", &[], &[])
        .unwrap();
    assert_eq!(result.as_bool().unwrap(), false);
}

#[test]
fn test_boolean_or_true_true() {
    let arena = Bump::new();
    let result = Runner::new(&arena).run("true or true", &[], &[]).unwrap();
    assert_eq!(result.as_bool().unwrap(), true);
}

#[test]
fn test_boolean_or_true_false() {
    let arena = Bump::new();
    let result = Runner::new(&arena).run("true or false", &[], &[]).unwrap();
    // Right side not evaluated due to short-circuit
    assert_eq!(result.as_bool().unwrap(), true);
}

#[test]
fn test_boolean_or_false_true() {
    let arena = Bump::new();
    let result = Runner::new(&arena).run("false or true", &[], &[]).unwrap();
    assert_eq!(result.as_bool().unwrap(), true);
}

#[test]
fn test_boolean_or_false_false() {
    let arena = Bump::new();
    let result = Runner::new(&arena).run("false or false", &[], &[]).unwrap();
    assert_eq!(result.as_bool().unwrap(), false);
}

#[test]
fn test_boolean_chain_and() {
    let arena = Bump::new();
    let result = Runner::new(&arena)
        .run("true and true and false", &[], &[])
        .unwrap();
    assert_eq!(result.as_bool().unwrap(), false);
}

#[test]
fn test_boolean_chain_or() {
    let arena = Bump::new();
    let result = Runner::new(&arena)
        .run("false or false or true", &[], &[])
        .unwrap();
    assert_eq!(result.as_bool().unwrap(), true);
}

#[test]
fn test_boolean_mixed_chain() {
    let arena = Bump::new();
    // 'and' has higher precedence than 'or'
    // So: true and false or true = (true and false) or true = false or true = true
    let result = Runner::new(&arena)
        .run("true and false or true", &[], &[])
        .unwrap();
    assert_eq!(result.as_bool().unwrap(), true);
}

#[test]
fn test_boolean_with_variables() {
    let arena = Bump::new();
    let runner = Runner::new(&arena);

    let var_values = [
        ("x", Value::bool(runner.type_mgr, true)),
        ("y", Value::bool(runner.type_mgr, false)),
    ];
    let result = runner.run("x and y", &[], &var_values).unwrap();
    assert_eq!(result.as_bool().unwrap(), false);
}

#[test]
fn test_boolean_short_circuit_and_with_where() {
    let arena = Bump::new();
    // false and (x where { x = true })
    // The where expression should not be evaluated due to short-circuit
    let result = Runner::new(&arena)
        .run("false and (x where { x = true })", &[], &[])
        .unwrap();
    assert_eq!(result.as_bool().unwrap(), false);
}

#[test]
fn test_boolean_short_circuit_or_with_where() {
    let arena = Bump::new();
    // true or (x where { x = false })
    // The where expression should not be evaluated due to short-circuit
    let result = Runner::new(&arena)
        .run("true or (x where { x = false })", &[], &[])
        .unwrap();
    assert_eq!(result.as_bool().unwrap(), true);
}

// ============================================================================
// Nested Expressions
// ============================================================================

#[test]
fn test_nested_arithmetic() {
    let arena = Bump::new();
    let result = Runner::new(&arena).run("(2 + 3) * 4", &[], &[]).unwrap();
    assert_eq!(result.as_int().unwrap(), 20);
}

#[test]
fn test_deeply_nested() {
    let arena = Bump::new();
    let result = Runner::new(&arena)
        .run("((1 + 2) * (3 + 4)) - (5 * 6)", &[], &[])
        .unwrap();
    assert_eq!(result.as_int().unwrap(), (1 + 2) * (3 + 4) - (5 * 6));
}

#[test]
fn test_operator_precedence() {
    let arena = Bump::new();

    // Verify that * binds tighter than +
    let result = Runner::new(&arena).run("2 + 3 * 4", &[], &[]).unwrap();
    assert_eq!(result.as_int().unwrap(), 14); // Not 20

    // Verify that ^ binds tighter than *
    let result = Runner::new(&arena).run("2 * 3 ^ 2", &[], &[]).unwrap();
    assert_eq!(result.as_int().unwrap(), 18); // Not 36
}

// ============================================================================
// Stack Depth Limit
// ============================================================================

#[test]
fn test_stack_depth_limit() {
    let arena = Bump::new();
    let runner = Runner::new(&arena);

    // Create a deeply nested expression using actual operations: 1 + (1 + (1 + ...))
    // This creates real recursion depth, unlike just parentheses
    let mut source = String::from("1");
    for _ in 0..100 {
        source = format!("1 + ({})", source);
    }

    // With default limit of 1000, this should succeed (100 < 1000)
    let result = runner.run(&source, &[], &[]);
    assert!(result.is_ok());

    // But with a lower limit of 50, it should fail
    let result = runner.run_with_limits(&source, &[], &[], 50);
    assert!(matches!(
        result,
        Err(ExecutionError {
            kind: ExecutionErrorKind::ResourceExceeded(ResourceExceededError::StackOverflow { .. }),
            ..
        })
    ));
}

#[test]
fn test_custom_stack_depth_limit() {
    let arena = Bump::new();
    let type_manager = TypeManager::new(&arena);

    // Create expression within custom limit
    let mut source = String::from("1");
    for _ in 0..50 {
        source = format!("({} + 1)", source);
    }

    let parsed = parser::parse(&arena, &source).expect("Parse failed");
    let typed =
        analyzer::analyze(type_manager, &arena, &parsed, &[], &[]).expect("Type-check failed");

    // With custom limit of 100, this should succeed
    let result = Evaluator::new(
        EvaluatorOptions { max_depth: 100 },
        &arena,
        type_manager,
        &typed,
        &[],
        &[],
    )
    .eval();
    assert!(result.is_ok());

    // But with limit of 40, it should fail
    let result = Evaluator::new(
        EvaluatorOptions { max_depth: 40 },
        &arena,
        type_manager,
        &typed,
        &[],
        &[],
    )
    .eval();
    assert!(matches!(
        result,
        Err(ExecutionError {
            kind: ExecutionErrorKind::ResourceExceeded(ResourceExceededError::StackOverflow { .. }),
            ..
        })
    ));
}

// ============================================================================
// Variables (Runtime Parameters)
// ============================================================================

#[test]
fn test_variable_simple_lookup() {
    let arena = Bump::new();
    let runner = Runner::new(&arena);

    let var_values = [("x", Value::int(runner.type_mgr, 42))];
    let result = runner.run("x", &[], &var_values).unwrap();
    assert_eq!(result.as_int().unwrap(), 42);
}

#[test]
fn test_variable_in_expression() {
    let arena = Bump::new();
    let runner = Runner::new(&arena);

    let var_values = [("x", Value::int(runner.type_mgr, 5))];
    let result = runner.run("x * 2 + 10", &[], &var_values).unwrap();
    assert_eq!(result.as_int().unwrap(), 20); // 5 * 2 + 10 = 20
}

#[test]
fn test_multiple_variables() {
    let arena = Bump::new();
    let runner = Runner::new(&arena);

    let var_values = [
        ("x", Value::int(runner.type_mgr, 10)),
        ("y", Value::int(runner.type_mgr, 20)),
    ];
    let result = runner.run("x + y * 2", &[], &var_values).unwrap();
    assert_eq!(result.as_int().unwrap(), 50); // 10 + 20 * 2 = 50
}

#[test]
fn test_variable_float() {
    let arena = Bump::new();
    let runner = Runner::new(&arena);

    let var_values = [("price", Value::float(runner.type_mgr, 100.0))];
    let result = runner.run("price * 1.2", &[], &var_values).unwrap();
    assert_eq!(result.as_float().unwrap(), 120.0);
}

#[test]
fn test_variable_bool() {
    let arena = Bump::new();
    let runner = Runner::new(&arena);

    let var_values = [("flag", Value::bool(runner.type_mgr, true))];
    let result = runner.run("flag", &[], &var_values).unwrap();
    assert_eq!(result.as_bool().unwrap(), true);
}

#[test]
fn test_variable_string() {
    let arena = Bump::new();
    let runner = Runner::new(&arena);

    let var_values = [("name", Value::str(&arena, runner.type_mgr.str(), "Alice"))];
    let result = runner.run("name", &[], &var_values).unwrap();
    assert_eq!(result.as_str().unwrap(), "Alice");
}

// ============================================================================
// Globals (Constants and Built-in Functions)
// ============================================================================

#[test]
fn test_global_constant_pi() {
    let arena = Bump::new();
    let runner = Runner::new(&arena);

    let globals_values = [("PI", Value::float(runner.type_mgr, 3.14159))];
    let result = runner.run("PI * 2.0", &globals_values, &[]).unwrap();
    assert!((result.as_float().unwrap() - 6.28318).abs() < 0.0001);
}

#[test]
fn test_global_constant_with_variables() {
    let arena = Bump::new();
    let runner = Runner::new(&arena);

    let globals_values = [("PI", Value::float(runner.type_mgr, 3.14159))];
    let var_values = [("radius", Value::float(runner.type_mgr, 5.0))];
    let result = runner
        .run("PI * radius * radius", &globals_values, &var_values)
        .unwrap();

    // Area = PI * r^2 = 3.14159 * 5 * 5 = 78.53975
    assert!((result.as_float().unwrap() - 78.53975).abs() < 0.001);
}

#[test]
fn test_multiple_globals() {
    let arena = Bump::new();
    let runner = Runner::new(&arena);

    let globals_values = [
        ("E", Value::float(runner.type_mgr, 2.71828)),
        ("PI", Value::float(runner.type_mgr, 3.14159)),
    ];
    let result = runner.run("PI + E", &globals_values, &[]).unwrap();
    assert!((result.as_float().unwrap() - 5.85987).abs() < 0.0001);
}

// ============================================================================
// Shadowing Tests (Variables vs Where Bindings)
// ============================================================================

#[test]
fn test_where_shadows_variable() {
    let arena = Bump::new();
    let runner = Runner::new(&arena);

    let var_values = [("x", Value::int(runner.type_mgr, 10))];
    let result = runner.run("x where { x = 5 }", &[], &var_values).unwrap();

    // Inner x = 5 shadows outer x = 10
    assert_eq!(result.as_int().unwrap(), 5);
}

#[test]
fn test_where_can_reference_variable() {
    let arena = Bump::new();
    let runner = Runner::new(&arena);

    let var_values = [("x", Value::int(runner.type_mgr, 10))];
    let result = runner
        .run("y where { y = x * 2 }", &[], &var_values)
        .unwrap();

    // y = x * 2 = 10 * 2 = 20
    assert_eq!(result.as_int().unwrap(), 20);
}

// ============================================================================
// Where Expressions (Local Scoping)
// ============================================================================

#[test]
fn test_where_simple() {
    let arena = Bump::new();
    let result = Runner::new(&arena)
        .run("x where { x = 42 }", &[], &[])
        .unwrap();
    assert_eq!(result.as_int().unwrap(), 42);
}

#[test]
fn test_where_multiple_bindings() {
    let arena = Bump::new();
    let result = Runner::new(&arena)
        .run("x + y where { x = 10, y = 20 }", &[], &[])
        .unwrap();
    assert_eq!(result.as_int().unwrap(), 30);
}

#[test]
fn test_where_sequential_binding() {
    let arena = Bump::new();
    // b can reference a (sequential binding)
    let result = Runner::new(&arena)
        .run("b where { a = 1, b = a + 1 }", &[], &[])
        .unwrap();
    assert_eq!(result.as_int().unwrap(), 2);
}

#[test]
fn test_where_sequential_binding_chain() {
    let arena = Bump::new();
    // c can reference b which references a
    let result = Runner::new(&arena)
        .run("c where { a = 1, b = a * 2, c = b + 1 }", &[], &[])
        .unwrap();
    assert_eq!(result.as_int().unwrap(), 3); // a=1, b=2, c=3
}

#[test]
fn test_where_complex_expression() {
    let arena = Bump::new();
    let result = Runner::new(&arena)
        .run("a + b + c where { a = 1, b = a * 2, c = b + 1 }", &[], &[])
        .unwrap();
    assert_eq!(result.as_int().unwrap(), 6); // 1 + 2 + 3 = 6
}

#[test]
fn test_where_nested_scopes() {
    let arena = Bump::new();
    let result = Runner::new(&arena)
        .run("x + y where { x = 10 } where { y = 20 }", &[], &[])
        .unwrap();
    assert_eq!(result.as_int().unwrap(), 30);
}

#[test]
fn test_where_with_arithmetic() {
    let arena = Bump::new();
    let result = Runner::new(&arena)
        .run("(a + b) * c where { a = 2, b = 3, c = 4 }", &[], &[])
        .unwrap();
    assert_eq!(result.as_int().unwrap(), 20); // (2 + 3) * 4 = 20
}

#[test]
fn test_where_with_float() {
    let arena = Bump::new();
    let result = Runner::new(&arena)
        .run("x * y where { x = 2.5, y = 4.0 }", &[], &[])
        .unwrap();
    assert_eq!(result.as_float().unwrap(), 10.0);
}

// ============================================================================
// Records (Milestone 2.2)
// ============================================================================

#[test]
fn test_record_empty() {
    let arena = Bump::new();
    let result = Runner::new(&arena).run("Record{}", &[], &[]).unwrap();
    let record = result.as_record().unwrap();
    assert_eq!(record.len(), 0);
    assert_eq!(format!("{}", result), "{}");
}

#[test]
fn test_record_simple() {
    let arena = Bump::new();
    let result = Runner::new(&arena)
        .run("{ x = 42, y = 3.14 }", &[], &[])
        .unwrap();
    let record = result.as_record().unwrap();
    assert_eq!(record.len(), 2);

    let x = record.get("x").unwrap();
    assert_eq!(x.as_int().unwrap(), 42);

    let y = record.get("y").unwrap();
    assert!((y.as_float().unwrap() - 3.14).abs() < 0.0001);
}

#[test]
fn test_field_access_simple() {
    let arena = Bump::new();
    let result = Runner::new(&arena).run("{ x = 42 }.x", &[], &[]).unwrap();
    assert_eq!(result.as_int().unwrap(), 42);
}

#[test]
fn test_field_access_multiple_fields() {
    let arena = Bump::new();
    let result = Runner::new(&arena)
        .run("{ a = 10, b = 20, c = 30 }.b", &[], &[])
        .unwrap();
    assert_eq!(result.as_int().unwrap(), 20);
}

#[test]
fn test_field_access_in_expression() {
    let arena = Bump::new();
    let result = Runner::new(&arena)
        .run("{ x = 5, y = 10 }.x + { x = 5, y = 10 }.y", &[], &[])
        .unwrap();
    assert_eq!(result.as_int().unwrap(), 15);
}

#[test]
fn test_record_with_where() {
    let arena = Bump::new();
    let result = Runner::new(&arena)
        .run("{ x = a, y = b } where { a = 1, b = 2 }", &[], &[])
        .unwrap();
    let record = result.as_record().unwrap();

    let x = record.get("x").unwrap();
    assert_eq!(x.as_int().unwrap(), 1);

    let y = record.get("y").unwrap();
    assert_eq!(y.as_int().unwrap(), 2);
}

#[test]
fn test_nested_record() {
    let arena = Bump::new();
    let result = Runner::new(&arena)
        .run(
            "{ point = { x = 10, y = 20 }, name = \"origin\" }",
            &[],
            &[],
        )
        .unwrap();
    let outer = result.as_record().unwrap();

    let name = outer.get("name").unwrap();
    assert_eq!(name.as_str().unwrap(), "origin");

    let point = outer.get("point").unwrap();
    let point_rec = point.as_record().unwrap();

    let x = point_rec.get("x").unwrap();
    assert_eq!(x.as_int().unwrap(), 10);

    let y = point_rec.get("y").unwrap();
    assert_eq!(y.as_int().unwrap(), 20);
}

#[test]
fn test_nested_field_access() {
    let arena = Bump::new();
    let result = Runner::new(&arena)
        .run("{ point = { x = 10, y = 20 } }.point.x", &[], &[])
        .unwrap();
    assert_eq!(result.as_int().unwrap(), 10);
}

#[test]
fn test_math_package_record() {
    let arena = Bump::new();
    let runner = Runner::new(&arena);

    // Create Math record type with PI and E fields
    let math_ty = runner.type_mgr.record(vec![
        ("E", runner.type_mgr.float()),
        ("PI", runner.type_mgr.float()),
    ]);

    // Create Math record value with PI and E
    let math_value = Value::record(
        &arena,
        math_ty,
        &[
            ("E", Value::float(runner.type_mgr, 2.71828)),
            ("PI", Value::float(runner.type_mgr, 3.14159)),
        ],
    )
    .unwrap();

    let globals_values = [("Math", math_value)];
    let result = runner
        .run("Math.PI * 2.0 + Math.E", &globals_values, &[])
        .unwrap();

    // Math.PI * 2.0 + Math.E = 3.14159 * 2.0 + 2.71828 = 6.28318 + 2.71828 = 9.00146
    assert!((result.as_float().unwrap() - 9.00146).abs() < 0.0001);
}

#[test]
fn test_math_package_circle_area() {
    let arena = Bump::new();
    let runner = Runner::new(&arena);

    // Create Math record type
    let math_ty = runner
        .type_mgr
        .record(vec![("PI", runner.type_mgr.float())]);

    // Create Math record value
    let math_value = Value::record(
        &arena,
        math_ty,
        &[("PI", Value::float(runner.type_mgr, 3.14159))],
    )
    .unwrap();

    let globals_values = [("Math", math_value)];
    let var_values = [("radius", Value::float(runner.type_mgr, 5.0))];
    let result = runner
        .run("Math.PI * radius * radius", &globals_values, &var_values)
        .unwrap();

    // Area = Math.PI * r^2 = 3.14159 * 5 * 5 = 78.53975
    assert!((result.as_float().unwrap() - 78.53975).abs() < 0.001);
}

// ================================
// Unary Operator Tests
// ================================

#[test]
fn test_unary_negation_int() {
    let arena = Bump::new();
    let result = Runner::new(&arena).run("-42", &[], &[]).unwrap();
    assert_eq!(result.as_int().unwrap(), -42);
}

#[test]
fn test_unary_negation_int_positive() {
    let arena = Bump::new();
    let result = Runner::new(&arena).run("-(42)", &[], &[]).unwrap();
    assert_eq!(result.as_int().unwrap(), -42);
}

#[test]
fn test_unary_double_negation() {
    let arena = Bump::new();
    let result = Runner::new(&arena).run("-(-5)", &[], &[]).unwrap();
    assert_eq!(result.as_int().unwrap(), 5);
}

#[test]
fn test_unary_negation_expression() {
    let arena = Bump::new();
    let result = Runner::new(&arena).run("-(1 + 2)", &[], &[]).unwrap();
    assert_eq!(result.as_int().unwrap(), -3);
}

#[test]
fn test_unary_negation_float() {
    let arena = Bump::new();
    let result = Runner::new(&arena).run("-(3.14)", &[], &[]).unwrap();
    assert!((result.as_float().unwrap() + 3.14).abs() < 0.0001);
}

#[test]
fn test_unary_negation_float_expression() {
    let arena = Bump::new();
    let result = Runner::new(&arena).run("-(2.5 + 1.5)", &[], &[]).unwrap();
    assert!((result.as_float().unwrap() + 4.0).abs() < 0.0001);
}

#[test]
fn test_unary_not_true() {
    let arena = Bump::new();
    let result = Runner::new(&arena).run("not true", &[], &[]).unwrap();
    assert_eq!(result.as_bool().unwrap(), false);
}

#[test]
fn test_unary_not_false() {
    let arena = Bump::new();
    let result = Runner::new(&arena).run("not false", &[], &[]).unwrap();
    assert_eq!(result.as_bool().unwrap(), true);
}

#[test]
fn test_unary_not_expression() {
    let arena = Bump::new();
    let result = Runner::new(&arena)
        .run("not (true and false)", &[], &[])
        .unwrap();
    assert_eq!(result.as_bool().unwrap(), true);
}

#[test]
fn test_unary_with_where() {
    let arena = Bump::new();
    let result = Runner::new(&arena)
        .run("-x where { x = 42 }", &[], &[])
        .unwrap();
    assert_eq!(result.as_int().unwrap(), -42);
}

#[test]
fn test_unary_negation_wrapping() {
    let arena = Bump::new();
    // Use string interpolation to build the source with i64::MIN
    let source = format!("-({})", i64::MIN);
    let result = Runner::new(&arena).run(&source, &[], &[]).unwrap();
    // -i64::MIN wraps to i64::MIN
    assert_eq!(result.as_int().unwrap(), i64::MIN);
}

// ================================
// If/Else Expression Tests
// ================================

#[test]
fn test_if_true_branch() {
    let arena = Bump::new();
    let result = Runner::new(&arena)
        .run("if true then 1 else 2", &[], &[])
        .unwrap();
    assert_eq!(result.as_int().unwrap(), 1);
}

#[test]
fn test_if_false_branch() {
    let arena = Bump::new();
    let result = Runner::new(&arena)
        .run("if false then 1 else 2", &[], &[])
        .unwrap();
    assert_eq!(result.as_int().unwrap(), 2);
}

#[test]
fn test_if_with_variable() {
    let arena = Bump::new();
    let runner = Runner::new(&arena);

    // Test with flag = true
    let var_values = [("flag", Value::bool(runner.type_mgr, true))];
    let result = runner
        .run("if flag then 10 else 20", &[], &var_values)
        .unwrap();
    assert_eq!(result.as_int().unwrap(), 10);

    // Test with flag = false
    let var_values = [("flag", Value::bool(runner.type_mgr, false))];
    let result = runner
        .run("if flag then 10 else 20", &[], &var_values)
        .unwrap();
    assert_eq!(result.as_int().unwrap(), 20);
}

#[test]
fn test_if_with_expression_condition() {
    let arena = Bump::new();
    let result = Runner::new(&arena)
        .run("if true and false then 1 else 2", &[], &[])
        .unwrap();
    assert_eq!(result.as_int().unwrap(), 2);
}

#[test]
fn test_if_with_where() {
    let arena = Bump::new();
    let result = Runner::new(&arena)
        .run("if x then 1 else 2 where { x = true }", &[], &[])
        .unwrap();
    assert_eq!(result.as_int().unwrap(), 1);
}

#[test]
fn test_if_nested() {
    let arena = Bump::new();
    let result = Runner::new(&arena)
        .run("if true then (if false then 1 else 2) else 3", &[], &[])
        .unwrap();
    assert_eq!(result.as_int().unwrap(), 2);
}

#[test]
fn test_if_float_branches() {
    let arena = Bump::new();
    let result = Runner::new(&arena)
        .run("if true then 3.14 else 2.71", &[], &[])
        .unwrap();
    assert!((result.as_float().unwrap() - 3.14).abs() < 0.0001);
}

#[test]
fn test_if_string_branches() {
    let arena = Bump::new();
    let result = Runner::new(&arena)
        .run(r#"if false then "yes" else "no""#, &[], &[])
        .unwrap();
    assert_eq!(result.as_str().unwrap(), "no");
}

#[test]
fn test_if_bool_branches() {
    let arena = Bump::new();
    let result = Runner::new(&arena)
        .run("if true then true else false", &[], &[])
        .unwrap();
    assert_eq!(result.as_bool().unwrap(), true);
}

#[test]
fn test_if_with_complex_expressions() {
    let arena = Bump::new();
    let result = Runner::new(&arena)
        .run("if true then (1 + 2) * 3 else 4 ^ 2", &[], &[])
        .unwrap();
    assert_eq!(result.as_int().unwrap(), 9);
}

// ================================
// Array Tests
// ================================

#[test]
fn test_array_empty() {
    let arena = Bump::new();
    let result = Runner::new(&arena).run("[]", &[], &[]).unwrap();

    let array = result.as_array().unwrap();
    assert_eq!(array.len(), 0);
}

#[test]
fn test_array_simple_int() {
    let arena = Bump::new();
    let result = Runner::new(&arena).run("[1, 2, 3]", &[], &[]).unwrap();

    let array = result.as_array().unwrap();
    assert_eq!(array.len(), 3);
    assert_eq!(array.get(0).unwrap().as_int().unwrap(), 1);
    assert_eq!(array.get(1).unwrap().as_int().unwrap(), 2);
    assert_eq!(array.get(2).unwrap().as_int().unwrap(), 3);
}

#[test]
fn test_array_simple_float() {
    let arena = Bump::new();
    let result = Runner::new(&arena)
        .run("[3.14, 2.71, 1.41]", &[], &[])
        .unwrap();

    let array = result.as_array().unwrap();
    assert_eq!(array.len(), 3);
    assert!((array.get(0).unwrap().as_float().unwrap() - 3.14).abs() < 0.001);
    assert!((array.get(1).unwrap().as_float().unwrap() - 2.71).abs() < 0.001);
    assert!((array.get(2).unwrap().as_float().unwrap() - 1.41).abs() < 0.001);
}

#[test]
fn test_array_simple_bool() {
    let arena = Bump::new();
    let result = Runner::new(&arena)
        .run("[true, false, true]", &[], &[])
        .unwrap();

    let array = result.as_array().unwrap();
    assert_eq!(array.len(), 3);
    assert_eq!(array.get(0).unwrap().as_bool().unwrap(), true);
    assert_eq!(array.get(1).unwrap().as_bool().unwrap(), false);
    assert_eq!(array.get(2).unwrap().as_bool().unwrap(), true);
}

#[test]
fn test_array_simple_string() {
    let arena = Bump::new();
    let result = Runner::new(&arena)
        .run(r#"["a", "b", "c"]"#, &[], &[])
        .unwrap();

    let array = result.as_array().unwrap();
    assert_eq!(array.len(), 3);
    assert_eq!(array.get(0).unwrap().as_str().unwrap(), "a");
    assert_eq!(array.get(1).unwrap().as_str().unwrap(), "b");
    assert_eq!(array.get(2).unwrap().as_str().unwrap(), "c");
}

#[test]
fn test_array_with_expressions() {
    let arena = Bump::new();
    let result = Runner::new(&arena)
        .run("[1 + 1, 2 * 2, 3 ^ 2]", &[], &[])
        .unwrap();

    let array = result.as_array().unwrap();
    assert_eq!(array.len(), 3);
    assert_eq!(array.get(0).unwrap().as_int().unwrap(), 2);
    assert_eq!(array.get(1).unwrap().as_int().unwrap(), 4);
    assert_eq!(array.get(2).unwrap().as_int().unwrap(), 9);
}

#[test]
fn test_array_nested() {
    let arena = Bump::new();
    let result = Runner::new(&arena)
        .run("[[1, 2], [3, 4]]", &[], &[])
        .unwrap();

    let array = result.as_array().unwrap();
    assert_eq!(array.len(), 2);

    let inner1 = array.get(0).unwrap().as_array().unwrap();
    assert_eq!(inner1.len(), 2);
    assert_eq!(inner1.get(0).unwrap().as_int().unwrap(), 1);
    assert_eq!(inner1.get(1).unwrap().as_int().unwrap(), 2);

    let inner2 = array.get(1).unwrap().as_array().unwrap();
    assert_eq!(inner2.len(), 2);
    assert_eq!(inner2.get(0).unwrap().as_int().unwrap(), 3);
    assert_eq!(inner2.get(1).unwrap().as_int().unwrap(), 4);
}

#[test]
fn test_array_with_where() {
    let arena = Bump::new();
    let result = Runner::new(&arena)
        .run("[x, y, z] where { x = 1, y = 2, z = 3 }", &[], &[])
        .unwrap();

    let array = result.as_array().unwrap();
    assert_eq!(array.len(), 3);
    assert_eq!(array.get(0).unwrap().as_int().unwrap(), 1);
    assert_eq!(array.get(1).unwrap().as_int().unwrap(), 2);
    assert_eq!(array.get(2).unwrap().as_int().unwrap(), 3);
}

#[test]
fn test_array_with_variables() {
    let arena = Bump::new();
    let runner = Runner::new(&arena);

    let var_values = [
        ("x", Value::int(runner.type_mgr, 10)),
        ("y", Value::int(runner.type_mgr, 20)),
        ("z", Value::int(runner.type_mgr, 30)),
    ];
    let result = runner.run("[x, y, z]", &[], &var_values).unwrap();
    let array = result.as_array().unwrap();
    assert_eq!(array.len(), 3);
    assert_eq!(array.get(0).unwrap().as_int().unwrap(), 10);
    assert_eq!(array.get(1).unwrap().as_int().unwrap(), 20);
    assert_eq!(array.get(2).unwrap().as_int().unwrap(), 30);
}

// ================================
// Array Indexing Tests
// ================================

#[test]
fn test_index_simple() {
    let arena = Bump::new();
    let result = Runner::new(&arena).run("[1, 2, 3][0]", &[], &[]).unwrap();
    assert_eq!(result.as_int().unwrap(), 1);
}

#[test]
fn test_index_last_element() {
    let arena = Bump::new();
    let result = Runner::new(&arena).run("[1, 2, 3][2]", &[], &[]).unwrap();
    assert_eq!(result.as_int().unwrap(), 3);
}

#[test]
fn test_index_with_variable() {
    let arena = Bump::new();
    let result = Runner::new(&arena)
        .run("arr[i] where { arr = [10, 20, 30], i = 1 }", &[], &[])
        .unwrap();
    assert_eq!(result.as_int().unwrap(), 20);
}

#[test]
fn test_index_with_expression() {
    let arena = Bump::new();
    let result = Runner::new(&arena)
        .run("[5, 10, 15][1 + 1]", &[], &[])
        .unwrap();
    assert_eq!(result.as_int().unwrap(), 15);
}

#[test]
fn test_index_out_of_bounds_positive() {
    let arena = Bump::new();
    let result = Runner::new(&arena).run("[1, 2][5]", &[], &[]);
    assert!(matches!(
        result,
        Err(ExecutionError {
            kind: ExecutionErrorKind::Runtime(RuntimeError::IndexOutOfBounds { index: 5, len: 2 }),
            ..
        })
    ));
}

#[test]
fn test_index_negative() {
    let arena = Bump::new();
    // -1 should get the last element
    let result = Runner::new(&arena).run("[1, 2][-1]", &[], &[]).unwrap();
    assert_eq!(result.as_int().unwrap(), 2);
}

#[test]
fn test_index_negative_second_to_last() {
    let arena = Bump::new();
    // -2 should get the second-to-last element
    let result = Runner::new(&arena).run("[1, 2, 3][-2]", &[], &[]).unwrap();
    assert_eq!(result.as_int().unwrap(), 2);
}

#[test]
fn test_index_negative_first() {
    let arena = Bump::new();
    // -3 should get the first element of a 3-element array
    let result = Runner::new(&arena)
        .run("[10, 20, 30][-3]", &[], &[])
        .unwrap();
    assert_eq!(result.as_int().unwrap(), 10);
}

#[test]
fn test_index_out_of_bounds_negative() {
    let arena = Bump::new();
    // -3 is out of bounds for a 2-element array
    let result = Runner::new(&arena).run("[1, 2][-3]", &[], &[]);
    assert!(matches!(
        result,
        Err(ExecutionError {
<<<<<<< HEAD
            kind: ExecutionErrorKind::Runtime(RuntimeError::IndexOutOfBounds { index: -1, len: 2 }),
=======
            kind: ExecutionErrorKind::Runtime(RuntimeError::IndexOutOfBounds {
                index: -3,
                len: 2,
            }),
>>>>>>> 94e8579f
            ..
        })
    ));
}

#[test]
fn test_index_nested_array() {
    let arena = Bump::new();
    let result = Runner::new(&arena)
        .run("[[1, 2], [3, 4]][1][0]", &[], &[])
        .unwrap();
    assert_eq!(result.as_int().unwrap(), 3);
}

#[test]
fn test_index_float_array() {
    let arena = Bump::new();
    let result = Runner::new(&arena)
        .run("[3.14, 2.71, 1.41][1]", &[], &[])
        .unwrap();
    assert!((result.as_float().unwrap() - 2.71).abs() < 0.001);
}

#[test]
fn test_index_string_array() {
    let arena = Bump::new();
    let result = Runner::new(&arena)
        .run(r#"["a", "b", "c"][2]"#, &[], &[])
        .unwrap();
    assert_eq!(result.as_str().unwrap(), "c");
}

#[test]
fn test_index_bool_array() {
    let arena = Bump::new();
    let result = Runner::new(&arena)
        .run("[true, false, true][1]", &[], &[])
        .unwrap();
    assert_eq!(result.as_bool().unwrap(), false);
}

#[test]
fn test_index_with_where_binding() {
    let arena = Bump::new();
    let result = Runner::new(&arena)
        .run(
            "arr[idx] where { arr = [100, 200, 300], idx = 2 }",
            &[],
            &[],
        )
        .unwrap();
    assert_eq!(result.as_int().unwrap(), 300);
}

// ================================
// Format String Tests
// ================================

#[test]
fn test_format_str_no_interpolation() {
    let arena = Bump::new();
    let result = Runner::new(&arena)
        .run(r#"f"hello world""#, &[], &[])
        .unwrap();
    assert_eq!(result.as_str().unwrap(), "hello world");
}

#[test]
fn test_format_str_single_int() {
    let arena = Bump::new();
    let result = Runner::new(&arena)
        .run(r#"f"x = {x}" where { x = 42 }"#, &[], &[])
        .unwrap();
    assert_eq!(result.as_str().unwrap(), "x = 42");
}

#[test]
fn test_format_str_multiple_values() {
    let arena = Bump::new();
    let result = Runner::new(&arena)
        .run(r#"f"{a} + {b} = {a + b}" where { a = 1, b = 2 }"#, &[], &[])
        .unwrap();
    assert_eq!(result.as_str().unwrap(), "1 + 2 = 3");
}

#[test]
fn test_format_str_with_string() {
    let arena = Bump::new();
    let result = Runner::new(&arena)
        .run(r#"f"Hello, {name}!" where { name = "World" }"#, &[], &[])
        .unwrap();
    assert_eq!(result.as_str().unwrap(), "Hello, World!");
}

#[test]
fn test_format_str_with_float() {
    let arena = Bump::new();
    let result = Runner::new(&arena)
        .run(r#"f"Pi = {pi}" where { pi = 3.14 }"#, &[], &[])
        .unwrap();
    assert_eq!(result.as_str().unwrap(), "Pi = 3.14");
}

#[test]
fn test_format_str_with_bool() {
    let arena = Bump::new();
    let result = Runner::new(&arena)
        .run(r#"f"Flag: {flag}" where { flag = true }"#, &[], &[])
        .unwrap();
    assert_eq!(result.as_str().unwrap(), "Flag: true");
}

#[test]
fn test_format_str_with_array() {
    let arena = Bump::new();
    let result = Runner::new(&arena)
        .run(r#"f"Array: {arr}" where { arr = [1, 2, 3] }"#, &[], &[])
        .unwrap();
    assert_eq!(result.as_str().unwrap(), "Array: [1, 2, 3]");
}

#[test]
fn test_format_str_consecutive_expressions() {
    let arena = Bump::new();
    let result = Runner::new(&arena)
        .run(r#"f"{x}{y}" where { x = 1, y = 2 }"#, &[], &[])
        .unwrap();
    assert_eq!(result.as_str().unwrap(), "12");
}

#[test]
fn test_format_str_mixed_types() {
    let arena = Bump::new();
    let result = Runner::new(&arena)
        .run(
            r#"f"Int: {i}, Float: {f}, Bool: {b}" where { i = 42, f = 3.14, b = true }"#,
            &[],
            &[],
        )
        .unwrap();
    assert_eq!(result.as_str().unwrap(), "Int: 42, Float: 3.14, Bool: true");
}

#[test]
fn test_format_str_with_variables() {
    let arena = Bump::new();
    let runner = Runner::new(&arena);

    let var_values = [
        ("age", Value::int(runner.type_mgr, 30)),
        ("name", Value::str(&arena, runner.type_mgr.str(), "Alice")),
    ];
    let result = runner
        .run(r#"f"{name} is {age} years old""#, &[], &var_values)
        .unwrap();
    assert_eq!(result.as_str().unwrap(), "Alice is 30 years old");
}

#[test]
fn test_format_str_string_no_quotes() {
    let arena = Bump::new();
    let result = Runner::new(&arena)
        .run(r#"f"Result: {s}" where { s = "test" }"#, &[], &[])
        .unwrap();
    // String should NOT have quotes in the output
    assert_eq!(result.as_str().unwrap(), "Result: test");
}

#[test]
fn test_format_str_array_with_strings() {
    let arena = Bump::new();
    let result = Runner::new(&arena)
        .run(
            r#"f"Items: {items}" where { items = ["a", "b", "c"] }"#,
            &[],
            &[],
        )
        .unwrap();
    // Array uses Debug, so strings inside should have quotes
    assert_eq!(result.as_str().unwrap(), r#"Items: ["a", "b", "c"]"#);
}

// ================================
// Otherwise Operator Tests
// ================================

#[test]
fn test_otherwise_no_error() {
    let arena = Bump::new();
    let result = Runner::new(&arena)
        .run("(10 / 2) otherwise -1", &[], &[])
        .unwrap();

    // Primary succeeds, return its value
    assert_eq!(result.as_int().unwrap(), 5);
}

#[test]
fn test_otherwise_division_by_zero() {
    let arena = Bump::new();
    let result = Runner::new(&arena)
        .run("(10 / 0) otherwise -1", &[], &[])
        .unwrap();

    // Primary fails (division by zero), return fallback
    assert_eq!(result.as_int().unwrap(), -1);
}

#[test]
fn test_otherwise_index_out_of_bounds() {
    let arena = Bump::new();
    let result = Runner::new(&arena)
        .run("[1, 2][5] otherwise -1", &[], &[])
        .unwrap();

    // Primary fails (index out of bounds), return fallback
    assert_eq!(result.as_int().unwrap(), -1);
}

#[test]
fn test_otherwise_negative_index() {
    let arena = Bump::new();
    let result = Runner::new(&arena)
        .run("[1, 2][-1] otherwise 99", &[], &[])
        .unwrap();
    // Negative indices now work, so -1 returns the last element
    assert_eq!(result.as_int().unwrap(), 2);
}

#[test]
fn test_otherwise_negative_index_out_of_bounds() {
    let arena = Bump::new();
    let result = Runner::new(&arena)
        .run("[1, 2][-3] otherwise 99", &[], &[])
        .unwrap();
    // -3 is out of bounds, so fallback to otherwise clause
    assert_eq!(result.as_int().unwrap(), 99);
}

#[test]
fn test_otherwise_with_variables() {
    let arena = Bump::new();
    let runner = Runner::new(&arena);

    // Test with valid index
    let arr_value = Value::array(
        &arena,
        runner.type_mgr.array(runner.type_mgr.int()),
        &[
            Value::int(runner.type_mgr, 10),
            Value::int(runner.type_mgr, 20),
            Value::int(runner.type_mgr, 30),
        ],
    )
    .unwrap();
    let var_values = [
        ("arr", arr_value),
        ("default", Value::int(runner.type_mgr, -1)),
        ("idx", Value::int(runner.type_mgr, 1)),
    ];
    let result = runner
        .run("arr[idx] otherwise default", &[], &var_values)
        .unwrap();
    assert_eq!(result.as_int().unwrap(), 20);

    // Test with invalid index
    let var_values = [
        ("arr", arr_value),
        ("default", Value::int(runner.type_mgr, -1)),
        ("idx", Value::int(runner.type_mgr, 10)),
    ];
    let result = runner
        .run("arr[idx] otherwise default", &[], &var_values)
        .unwrap();
    assert_eq!(result.as_int().unwrap(), -1);
}

#[test]
fn test_otherwise_nested() {
    let arena = Bump::new();
    let result = Runner::new(&arena)
        .run("(10 / 0) otherwise ((5 / 0) otherwise 42)", &[], &[])
        .unwrap();
    // Both primary and first fallback fail, return nested fallback
    assert_eq!(result.as_int().unwrap(), 42);
}

#[test]
fn test_otherwise_with_where() {
    let arena = Bump::new();
    let result = Runner::new(&arena)
        .run(
            "(arr[i] otherwise def) where { arr = [1, 2], i = 5, def = 99 }",
            &[],
            &[],
        )
        .unwrap();
    assert_eq!(result.as_int().unwrap(), 99);
}

#[test]
fn test_otherwise_fallback_expression() {
    let arena = Bump::new();
    let result = Runner::new(&arena)
        .run("(10 / 0) otherwise (2 + 3)", &[], &[])
        .unwrap();
    // Primary fails, evaluate fallback expression
    assert_eq!(result.as_int().unwrap(), 5);
}

#[test]
fn test_otherwise_string_type() {
    let arena = Bump::new();
    let result = Runner::new(&arena)
        .run(r#"["a", "b"][10] otherwise "default""#, &[], &[])
        .unwrap();
    // Index out of bounds, return fallback
    assert_eq!(result.as_str().unwrap(), "default");
}

#[test]
fn test_otherwise_float_type() {
    let arena = Bump::new();
    let result = Runner::new(&arena)
        .run("(1.0 / 0.0) otherwise 3.14", &[], &[])
        .unwrap();
    // Float division by zero produces inf, not an error
    // So this should return the primary result (inf)
    assert!(result.as_float().unwrap().is_infinite());
}

#[test]
fn test_otherwise_does_not_catch_stack_overflow() {
    let arena = Bump::new();
    let type_manager = TypeManager::new(&arena);

    // Create a deeply nested expression that will exceed stack depth
    // Use a very small depth limit to trigger overflow quickly
    let mut expr = "1".to_string();
    for _ in 0..50 {
        expr = format!("({}) + 1", expr);
    }

    // Add otherwise clause - this should NOT catch the StackOverflow error
    let source = format!("({}) otherwise 999", expr);

    let parsed = parser::parse(&arena, &source).unwrap();
    let typed = analyzer::analyze(type_manager, &arena, &parsed, &[], &[]).unwrap();

    // Use a very small depth limit to trigger stack overflow
    let result = Evaluator::new(
        EvaluatorOptions { max_depth: 10 },
        &arena,
        type_manager,
        &typed,
        &[],
        &[],
    )
    .eval();

    // Should get StackOverflow error, NOT the fallback value
    match result {
        Err(ExecutionError {
            kind: ExecutionErrorKind::ResourceExceeded(ResourceExceededError::StackOverflow { .. }),
            ..
        }) => {
            // Got the expected error - otherwise did not catch it
        }
        Ok(_) => panic!("Expected StackOverflow error, but evaluation succeeded"),
        Err(e) => panic!("Expected StackOverflow error, got: {:?}", e),
    }
}

// ============================================================================
// Cast Tests
// ============================================================================

#[test]
fn test_cast_int_to_float() {
    let arena = Bump::new();
    let result = Runner::new(&arena).run("42 as Float", &[], &[]).unwrap();
    assert_eq!(result.as_float().unwrap(), 42.0);
}

#[test]
fn test_cast_float_to_int_truncates() {
    let arena = Bump::new();
    // Positive truncation
    let result = Runner::new(&arena).run("3.7 as Int", &[], &[]).unwrap();
    assert_eq!(result.as_int().unwrap(), 3);
    // Negative truncation
    let result = Runner::new(&arena).run("(-3.7) as Int", &[], &[]).unwrap();
    assert_eq!(result.as_int().unwrap(), -3);
}

#[test]
fn test_cast_str_to_bytes() {
    let arena = Bump::new();
    let result = Runner::new(&arena)
        .run(r#""hello" as Bytes"#, &[], &[])
        .unwrap();
    assert_eq!(result.as_bytes().unwrap(), b"hello");
}

#[test]
fn test_cast_bytes_to_str_valid_utf8() {
    let arena = Bump::new();
    // First create bytes, then cast back to string
    let result = Runner::new(&arena)
        .run(r#"("hello" as Bytes) as String"#, &[], &[])
        .unwrap();
    assert_eq!(result.as_str().unwrap(), "hello");
}

#[test]
fn test_cast_bytes_to_str_invalid_utf8() {
    let arena = Bump::new();
    let runner = Runner::new(&arena);

    // Create invalid UTF-8 bytes via variable
    let invalid_bytes = &[0xFF, 0xFE, 0xFD];
    let bytes_value = Value::bytes(&arena, runner.type_mgr.bytes(), invalid_bytes);

    let var_values = &[("invalid", bytes_value)];
    let result = runner.run("invalid as String", &[], var_values);

    // Should fail with CastError
    assert!(result.is_err());
    match result {
        Err(ExecutionError {
            kind: ExecutionErrorKind::Runtime(RuntimeError::CastError { .. }),
            ..
        }) => {
            // Expected
        }
        _ => panic!("Expected CastError"),
    }
}

#[test]
fn test_cast_with_otherwise() {
    let arena = Bump::new();
    let runner = Runner::new(&arena);

    // Create invalid UTF-8 bytes via variable
    let invalid_bytes = &[0xFF, 0xFE, 0xFD];
    let bytes_value = Value::bytes(&arena, runner.type_mgr.bytes(), invalid_bytes);

    let var_values = &[("data", bytes_value)];

    // Use otherwise to handle invalid UTF-8
    let result = runner
        .run(r#"(data as String) otherwise "fallback""#, &[], var_values)
        .unwrap();

    // Should get the fallback value
    assert_eq!(result.as_str().unwrap(), "fallback");
}

#[test]
fn test_cast_in_expression() {
    let arena = Bump::new();
    // Cast within arithmetic expression
    let result = Runner::new(&arena)
        .run("(42 as Float) + 0.5", &[], &[])
        .unwrap();
    assert_eq!(result.as_float().unwrap(), 42.5);
}

#[test]
fn test_cast_with_where() {
    let arena = Bump::new();
    let result = Runner::new(&arena)
        .run("(x as Float) * 2.0 where { x = 21 }", &[], &[])
        .unwrap();
    assert_eq!(result.as_float().unwrap(), 42.0);
}

#[test]
fn test_cast_utf8_roundtrip() {
    let arena = Bump::new();
    // String → Bytes → String should preserve unicode
    let result = Runner::new(&arena)
        .run(r#"(("Hello, 世界! 🦀" as Bytes) as String)"#, &[], &[])
        .unwrap();
    assert_eq!(result.as_str().unwrap(), "Hello, 世界! 🦀");
}

// ============================================================================
// FFI Function Calls
// ============================================================================

// Test FFI functions

fn ffi_add<'types, 'arena>(
    _arena: &'arena Bump,
    type_mgr: &'types TypeManager<'types>,
    args: &[Value<'types, 'arena>],
) -> Result<Value<'types, 'arena>, ExecutionError> {
    assert_eq!(args.len(), 2);
    let a = args[0].as_int().unwrap();
    let b = args[1].as_int().unwrap();
    Ok(Value::int(type_mgr, a + b))
}

fn ffi_concat<'types, 'arena>(
    arena: &'arena Bump,
    type_mgr: &'types TypeManager<'types>,
    args: &[Value<'types, 'arena>],
) -> Result<Value<'types, 'arena>, ExecutionError> {
    assert_eq!(args.len(), 2);
    let a = args[0].as_str().unwrap();
    let b = args[1].as_str().unwrap();
    let result = arena.alloc_str(&format!("{}{}", a, b));
    Ok(Value::str(arena, type_mgr.str(), result))
}

fn ffi_array_len<'types, 'arena>(
    _arena: &'arena Bump,
    type_mgr: &'types TypeManager<'types>,
    args: &[Value<'types, 'arena>],
) -> Result<Value<'types, 'arena>, ExecutionError> {
    assert_eq!(args.len(), 1);
    let array = args[0].as_array().unwrap();
    Ok(Value::int(type_mgr, array.len() as i64))
}

fn ffi_divide<'types, 'arena>(
    _arena: &'arena Bump,
    type_mgr: &'types TypeManager<'types>,
    args: &[Value<'types, 'arena>],
) -> Result<Value<'types, 'arena>, ExecutionError> {
    assert_eq!(args.len(), 2);
    let a = args[0].as_int().unwrap();
    let b = args[1].as_int().unwrap();
    if b == 0 {
        // TODO: FFI should return a different error, maybe ExecutionErrorKind?
        return Err(ExecutionError {
            kind: RuntimeError::DivisionByZero {}.into(),
            source: "".to_string(),
            span: Span(0..0),
        });
    }
    Ok(Value::int(type_mgr, a / b))
}

#[test]
fn test_ffi_simple_call() {
    let arena = Bump::new();
    let runner = Runner::new(&arena);

    let add_ty = runner.type_mgr.function(
        &[runner.type_mgr.int(), runner.type_mgr.int()],
        runner.type_mgr.int(),
    );
    let add_fn = Value::function(&arena, NativeFunction::new(add_ty, ffi_add)).unwrap();

    let result = runner.run("add(10, 32)", &[("add", add_fn)], &[]).unwrap();
    assert_eq!(result.as_int().unwrap(), 42);
}

#[test]
fn test_ffi_nested_calls() {
    let arena = Bump::new();
    let runner = Runner::new(&arena);

    let add_ty = runner.type_mgr.function(
        &[runner.type_mgr.int(), runner.type_mgr.int()],
        runner.type_mgr.int(),
    );
    let add_fn = Value::function(&arena, NativeFunction::new(add_ty, ffi_add)).unwrap();

    let result = runner
        .run("add(add(1, 2), 3)", &[("add", add_fn)], &[])
        .unwrap();
    assert_eq!(result.as_int().unwrap(), 6);
}

#[test]
fn test_ffi_string_concat() {
    let arena = Bump::new();
    let runner = Runner::new(&arena);

    let concat_ty = runner.type_mgr.function(
        &[runner.type_mgr.str(), runner.type_mgr.str()],
        runner.type_mgr.str(),
    );
    let concat_fn = Value::function(&arena, NativeFunction::new(concat_ty, ffi_concat)).unwrap();

    let result = runner
        .run(r#"concat("hello", "world")"#, &[("concat", concat_fn)], &[])
        .unwrap();
    assert_eq!(result.as_str().unwrap(), "helloworld");
}

#[test]
fn test_ffi_polymorphic_array_len() {
    let arena = Bump::new();
    let runner = Runner::new(&arena);

    // len : Array[T] -> Int (polymorphic)
    let len_ty = {
        let t_var = runner.type_mgr.fresh_type_var();
        let array_t = runner.type_mgr.array(t_var);
        runner.type_mgr.function(&[array_t], runner.type_mgr.int())
    };
    let len_fn = Value::function(&arena, NativeFunction::new(len_ty, ffi_array_len)).unwrap();

    let result = runner
        .run("len([1, 2, 3])", &[("len", len_fn)], &[])
        .unwrap();
    assert_eq!(result.as_int().unwrap(), 3);
}

#[test]
fn test_ffi_error_with_otherwise() {
    let arena = Bump::new();
    let runner = Runner::new(&arena);

    let divide_ty = runner.type_mgr.function(
        &[runner.type_mgr.int(), runner.type_mgr.int()],
        runner.type_mgr.int(),
    );
    let divide_fn = Value::function(&arena, NativeFunction::new(divide_ty, ffi_divide)).unwrap();

    let result = runner
        .run("divide(10, 0) otherwise -1", &[("divide", divide_fn)], &[])
        .unwrap();
    assert_eq!(result.as_int().unwrap(), -1);
}

#[test]
fn test_ffi_call_with_variables() {
    let arena = Bump::new();
    let runner = Runner::new(&arena);

    let add_ty = runner.type_mgr.function(
        &[runner.type_mgr.int(), runner.type_mgr.int()],
        runner.type_mgr.int(),
    );
    let add_fn = Value::function(&arena, NativeFunction::new(add_ty, ffi_add)).unwrap();

    let result = runner
        .run(
            "add(x, y) where { x = 10, y = 32 }",
            &[("add", add_fn)],
            &[],
        )
        .unwrap();
    assert_eq!(result.as_int().unwrap(), 42);
}

// ============================================================================
// Lambda Tests (Non-Capturing)
// ============================================================================

#[test]
fn test_lambda_identity() {
    let arena = Bump::new();
    let result = Runner::new(&arena).run("((x) => x)(42)", &[], &[]).unwrap();
    assert_eq!(result.as_int().unwrap(), 42);
}

#[test]
fn test_lambda_simple_arithmetic() {
    let arena = Bump::new();
    let result = Runner::new(&arena)
        .run("((x) => x + x)(21)", &[], &[])
        .unwrap();
    assert_eq!(result.as_int().unwrap(), 42);
}

#[test]
fn test_lambda_simple_arithmetic_constrained_to_int() {
    let arena = Bump::new();
    let result = Runner::new(&arena)
        .run("((x) => x + 1)(21)", &[], &[])
        .unwrap();
    assert_eq!(result.as_int().unwrap(), 22);

    let result = Runner::new(&arena)
        .run("((x) => 1 + x)(21)", &[], &[])
        .unwrap();
    assert_eq!(result.as_int().unwrap(), 22);
}

#[test]
fn test_lambda_arithmetic_multiple_params() {
    let arena = Bump::new();
    let result = Runner::new(&arena)
        .run("((x, y) => x + y)(10, 20)", &[], &[])
        .unwrap();
    assert_eq!(result.as_int().unwrap(), 30);
}

#[test]
#[ignore = "array construction type inference bug with generic lambda parameters"]
fn test_lambda_two_params_return_array() {
    let arena = Bump::new();
    let result = Runner::new(&arena)
        .run("((a, b) => [b, a])(10, 42)", &[], &[])
        .unwrap();
    let array: Vec<_> = result
        .as_array()
        .unwrap()
        .iter()
        .map(|e| e.as_int().unwrap())
        .collect();
    assert_eq!(array, &[42, 10]);
}

#[test]
fn test_lambda_with_where() {
    let arena = Bump::new();
    let result = Runner::new(&arena)
        .run("f(42) where { f = (a) => a }", &[], &[])
        .unwrap();
    assert_eq!(result.as_int().unwrap(), 42);
}

#[test]
fn test_lambda_polymorphic() {
    let arena = Bump::new();

    // Test polymorphic identity function with Int
    let result = Runner::new(&arena)
        .run("f(42) where { f = (a) => a }", &[], &[])
        .unwrap();

    assert_eq!(result.as_int().unwrap(), 42);
}

#[test]
fn test_lambda_nested_call() {
    let arena = Bump::new();
    // Test nested lambdas - inner returns its parameter, outer returns result of calling inner
    let result = Runner::new(&arena)
        .run("((x) => ((y) => y)(42))(100)", &[], &[])
        .unwrap();
    assert_eq!(result.as_int().unwrap(), 42);
}

#[test]
fn test_lambda_as_argument() {
    let arena = Bump::new();
    let runner = Runner::new(&arena);

    // Create an "apply" function that takes a function and a value
    let apply_ty = {
        let t = runner.type_mgr.fresh_type_var();
        let u = runner.type_mgr.fresh_type_var();
        let func_ty = runner.type_mgr.function(&[t], u);
        runner.type_mgr.function(&[func_ty, t], u)
    };

    fn apply<'types, 'arena>(
        _arena: &'arena Bump,
        _type_mgr: &'types TypeManager<'types>,
        args: &[Value<'types, 'arena>],
    ) -> Result<Value<'types, 'arena>, ExecutionError> {
        assert_eq!(args.len(), 2);
        let func = args[0].as_function().unwrap();
        let arg = args[1];

        // SAFETY: Type checker guarantees the function accepts the argument type.
        unsafe { func.call_unchecked(_arena, _type_mgr, &[arg]) }
    }

    let apply_fn = Value::function(&arena, NativeFunction::new(apply_ty, apply)).unwrap();

    let result = runner
        .run("apply((x) => x, 42)", &[("apply", apply_fn)], &[])
        .unwrap();
    assert_eq!(result.as_int().unwrap(), 42);
}

#[test]
fn test_lambda_with_ffi_abs() {
    let arena = Bump::new();
    let runner = Runner::new(&arena);

    // Create an "abs" function (absolute value)
    let abs_ty = runner
        .type_mgr
        .function(&[runner.type_mgr.int()], runner.type_mgr.int());

    fn ffi_abs<'types, 'arena>(
        _arena: &'arena Bump,
        type_mgr: &'types TypeManager<'types>,
        args: &[Value<'types, 'arena>],
    ) -> Result<Value<'types, 'arena>, ExecutionError> {
        assert_eq!(args.len(), 1);
        let val = args[0].as_int().unwrap();
        Ok(Value::int(type_mgr, val.abs()))
    }

    let abs_fn = Value::function(&arena, NativeFunction::new(abs_ty, ffi_abs)).unwrap();

    // Create an "apply" function
    let apply_ty = {
        let t = runner.type_mgr.fresh_type_var();
        let u = runner.type_mgr.fresh_type_var();
        let func_ty = runner.type_mgr.function(&[t], u);
        runner.type_mgr.function(&[func_ty, t], u)
    };

    fn apply<'types, 'arena>(
        _arena: &'arena Bump,
        _type_mgr: &'types TypeManager<'types>,
        args: &[Value<'types, 'arena>],
    ) -> Result<Value<'types, 'arena>, ExecutionError> {
        assert_eq!(args.len(), 2);
        let func = args[0].as_function().unwrap();
        let arg = args[1];
        unsafe { func.call_unchecked(_arena, _type_mgr, &[arg]) }
    }

    let apply_fn = Value::function(&arena, NativeFunction::new(apply_ty, apply)).unwrap();

    // Test: apply(abs, -5) where { apply = (f, x) => f(x) }
    let result = runner
        .run(
            "apply(abs, -5)",
            &[("abs", abs_fn), ("apply", apply_fn)],
            &[],
        )
        .unwrap();
    assert_eq!(result.as_int().unwrap(), 5);
}

// ============================================================================
// Closure Tests
// ============================================================================

#[test]
fn test_closure_simple_capture() {
    let arena = Bump::new();

    // Capture a single variable - lambda just returns the captured value
    let result = Runner::new(&arena)
        .run("f(5) where { x = 10, f = (z) => x }", &[], &[])
        .unwrap();

    assert_eq!(result.as_int().unwrap(), 10);
}

#[test]
fn test_closure_multiple_captures() {
    let arena = Bump::new();

    // Capture multiple variables - return first capture to verify it was captured
    let result = Runner::new(&arena)
        .run("f(99) where { a = 10, b = 20, f = (x) => a }", &[], &[])
        .unwrap();

    assert_eq!(result.as_int().unwrap(), 10);
}

#[test]
fn test_closure_nested() {
    let arena = Bump::new();

    // Nested closures - outer captures x, inner also captures x
    let result = Runner::new(&arena)
        .run("f(20)(5) where { x = 42, f = (y) => (z) => x }", &[], &[])
        .unwrap();

    assert_eq!(result.as_int().unwrap(), 42);
}

#[test]
fn test_closure_returned_from_function() {
    let arena = Bump::new();

    // Function that returns a closure - the closure captures x
    let result = Runner::new(&arena)
        .run(
            "makeAdder(10)(5) where { makeAdder = (x) => (y) => x + y }",
            &[],
            &[],
        )
        .unwrap();

    assert_eq!(result.as_int().unwrap(), 15);
}

#[test]
fn test_closure_with_where_binding() {
    let arena = Bump::new();

    // Closure captures variable from where binding
    let result = Runner::new(&arena)
        .run(
            "(200 + y) where { x = 10, y = ((z) => 2 * x + z)(2) }",
            &[],
            &[],
        )
        .unwrap();

    assert_eq!(result.as_int().unwrap(), 222);
}

// Additional test cases from lambda-closure-implementation-plan.md

// Milestone 2.2: Simple Function Call Tests
#[test]
fn test_lambda_zero_params() {
    let arena = Bump::new();
    let result = Runner::new(&arena).run("(() => 42)()", &[], &[]).unwrap();
    assert_eq!(result.as_int().unwrap(), 42);
}

// Milestone 2.3: Closure Call Tests (from original plan)
#[test]
fn test_closure_capturing_one_variable_inline() {
    let arena = Bump::new();
    let result = Runner::new(&arena)
        .run("(((y) => x + y)(5)) where { x = 10 }", &[], &[])
        .unwrap();
    assert_eq!(result.as_int().unwrap(), 15);
}

#[test]
fn test_closure_capturing_multiple_variables_inline() {
    let arena = Bump::new();
    let result = Runner::new(&arena)
        .run(
            "(((z) => x + y + z)(100)) where { x = 10, y = 20 }",
            &[],
            &[],
        )
        .unwrap();
    assert_eq!(result.as_int().unwrap(), 130);
}

#[test]
fn test_closure_in_where_binding_multiply() {
    let arena = Bump::new();
    let result = Runner::new(&arena)
        .run("f(5) where { f = (x) => x * 2 }", &[], &[])
        .unwrap();
    assert_eq!(result.as_int().unwrap(), 10);
}

// Milestone 2.4: Currying Tests
#[test]
fn test_simple_currying_inline() {
    let arena = Bump::new();
    let result = Runner::new(&arena)
        .run("((x) => (y) => x + y)(10)(20)", &[], &[])
        .unwrap();
    assert_eq!(result.as_int().unwrap(), 30);
}

#[test]
fn test_curried_function_in_where_add() {
    let arena = Bump::new();
    let result = Runner::new(&arena)
        .run("add(10)(20) where { add = (x) => (y) => x + y }", &[], &[])
        .unwrap();
    assert_eq!(result.as_int().unwrap(), 30);
}

#[test]
fn test_lambda_partial_application() {
    let arena = Bump::new();
    let result = Runner::new(&arena)
        .run(
            "add10(5) where { add = (x) => (y) => x + y, add10 = add(10) }",
            &[],
            &[],
        )
        .unwrap();
    assert_eq!(result.as_int().unwrap(), 15);
}

// Milestone 2.5: Polymorphic Function Tests
#[test]
fn test_lambda_polymorphic_float() {
    let arena = Bump::new();
    let result = Runner::new(&arena)
        .run("id(3.14) where { id = (x) => x }", &[], &[])
        .unwrap();
    assert_eq!(result.as_float().unwrap(), 3.14);
}

#[test]
fn test_lambda_polymorphic_string() {
    let arena = Bump::new();
    let result = Runner::new(&arena)
        .run(r#"id("hello") where { id = (x) => x }"#, &[], &[])
        .unwrap();
    assert_eq!(result.as_str().unwrap(), "hello");
}

#[test]
fn test_lambda_polymorphic_bool() {
    let arena = Bump::new();
    let result = Runner::new(&arena)
        .run("id(true) where { id = (x) => x }", &[], &[])
        .unwrap();
    assert_eq!(result.as_bool().unwrap(), true);
}

#[test]
fn test_multiple_polymorphic_calls() {
    let arena = Bump::new();
    let result = Runner::new(&arena)
        .run(
            r#"{ a = id(42), b = id(3.14) } where { id = (x) => x }"#,
            &[],
            &[],
        )
        .unwrap();
    let record = result
        .as_record()
        .expect("expression should have returned a record");
    let fields: Vec<_> = record.iter().collect();
    assert_eq!(fields.len(), 2);
    assert_eq!(fields[0].0, "a");
    assert_eq!(fields[0].1.as_int().unwrap(), 42);
    assert_eq!(fields[1].0, "b");
    assert_eq!(fields[1].1.as_float().unwrap(), 3.14);
}

#[test]
#[ignore = "array type inference issue with generic lambda parameters"]
fn test_lambda_array_constructor() {
    let arena = Bump::new();
    let result = Runner::new(&arena)
        .run("wrap(42) where { wrap = (x) => [x] }", &[], &[])
        .unwrap();
    let array: Vec<_> = result
        .as_array()
        .unwrap()
        .iter()
        .map(|e| e.as_int().unwrap())
        .collect();
    assert_eq!(array, &[42]);
}

// Milestone 2.6: Complex Expression Tests
#[test]
fn test_lambda_with_if_expression() {
    let arena = Bump::new();
    let result = Runner::new(&arena)
        .run("((x) => if x > 0 then x else -x)(5)", &[], &[])
        .unwrap();
    assert_eq!(result.as_int().unwrap(), 5);
}

#[test]
fn test_lambda_with_where_in_body() {
    let arena = Bump::new();
    let result = Runner::new(&arena)
        .run(
            "((x) => result where { y = x * 2, result = y + 1 })(5)",
            &[],
            &[],
        )
        .unwrap();
    assert_eq!(result.as_int().unwrap(), 11);
}

#[test]
fn test_lambda_with_array_in_body() {
    let arena = Bump::new();
    let result = Runner::new(&arena)
        .run("((x) => [x, x * 2, x * 3])(10)", &[], &[])
        .unwrap();
    let array: Vec<_> = result
        .as_array()
        .unwrap()
        .iter()
        .map(|e| e.as_int().unwrap())
        .collect();
    assert_eq!(array, &[10, 20, 30]);
}

#[test]
fn test_lambda_with_format_string() {
    let arena = Bump::new();
    let result = Runner::new(&arena)
        .run(r#"((name) => f"Hello, {name}!")("World")"#, &[], &[])
        .unwrap();
    assert_eq!(result.as_str().unwrap(), "Hello, World!");
}

// Milestone 4.1: Recursive Closure Detection
#[test]
#[ignore = "needs recursive closure detection in analyzer"]
fn test_recursive_closure_direct_self_reference() {
    let arena = Bump::new();
    let result = Runner::new(&arena).run("f(5) where { f = (n) => f(n - 1) }", &[], &[]);
    // Should fail with RecursiveClosure error
    assert!(result.is_err());
}

#[test]
#[ignore = "needs recursive closure detection in analyzer"]
fn test_recursive_closure_factorial() {
    let arena = Bump::new();
    let result = Runner::new(&arena).run(
        "factorial(5) where { factorial = (n) => if n <= 1 then 1 else n * factorial(n - 1) }",
        &[],
        &[],
    );
    // Should fail with RecursiveClosure error
    assert!(result.is_err());
}

// Milestone 4.3: Edge Cases
#[test]
fn test_lambda_unused_argument_evaluated() {
    let arena = Bump::new();
    // The argument should be evaluated even if not used in the body
    // This test just verifies the lambda works when argument is unused
    let result = Runner::new(&arena)
        .run("((x) => 42)(100 + 200)", &[], &[])
        .unwrap();
    assert_eq!(result.as_int().unwrap(), 42);
}

#[test]
fn test_lambda_nested_where_shadowing() {
    let arena = Bump::new();
    // Inner where shadows outer x, but lambda should capture outer x
    let result = Runner::new(&arena)
        .run(
            "f(1) where { x = 10, f = (y) => (x + y) where { x = 20 } }",
            &[],
            &[],
        )
        .unwrap();
    // The lambda captures x = 10, then the where binding shadows it with x = 20
    // So it should use the shadowed x = 20
    assert_eq!(result.as_int().unwrap(), 21);
}

#[test]
fn test_lambda_capturing_lambda() {
    let arena = Bump::new();
    let result = Runner::new(&arena)
        .run(
            "outer(5) where { inner = (x) => x * 2, outer = (y) => inner(y + 1) }",
            &[],
            &[],
        )
        .unwrap();
    assert_eq!(result.as_int().unwrap(), 12); // (5 + 1) * 2 = 12
}

#[test]
fn test_ord_constraint_on_bool_fails() {
    // This should fail because Bool doesn't implement Ord
    let arena = Bump::new();
    let type_mgr = TypeManager::new(&arena);
    let input = arena.alloc_str("lt(false, true) where { lt = (a, b) => a < b }");

    let parsed = parser::parse(&arena, input).expect("parsing should succeed");
    let result = analyzer::analyze(&type_mgr, &arena, &parsed, &[], &[]);

    // Should fail during type checking, not during evaluation
    assert!(
        result.is_err(),
        "Expected type checking error for ordering comparison on Bool"
    );

    if let Err(e) = result {
        let error_msg = format!("{:?}", e);
        assert!(
            error_msg.contains("Ord") || error_msg.contains("Bool"),
            "Error should mention Ord constraint: {}",
            error_msg
        );
    }
}

#[test]
fn test_ord_constraint_on_int_succeeds() {
    // This should succeed because Int implements Ord
    let arena = Bump::new();
    let result = Runner::new(&arena)
        .run("lt(1, 2) where { lt = (a, b) => a < b }", &[], &[])
        .unwrap();
    assert_eq!(result.as_bool().unwrap(), true);
}

#[test]
fn test_ord_constraint_on_string_succeeds() {
    // This should succeed because Str implements Ord
    let arena = Bump::new();
    let result = Runner::new(&arena)
        .run(
            r#"lt("apple", "banana") where { lt = (a, b) => a < b }"#,
            &[],
            &[],
        )
        .unwrap();
    assert_eq!(result.as_bool().unwrap(), true);
}

#[test]
fn test_ord_constraint_direct_bool_fails() {
    // Simpler test: directly use < on bools (no lambda abstraction)
    let arena = Bump::new();
    let type_mgr = TypeManager::new(&arena);
    let input = arena.alloc_str("false < true");

    let parsed = parser::parse(&arena, input).expect("parsing should succeed");
    let result = analyzer::analyze(&type_mgr, &arena, &parsed, &[], &[]);

    // Should fail during type checking
    assert!(
        result.is_err(),
        "Expected type checking error for ordering comparison on Bool (direct)"
    );

    if let Err(e) = result {
        let error_msg = format!("{:?}", e);
        assert!(
            error_msg.contains("Ord")
                || error_msg.contains("Bool")
                || error_msg.contains("Ordering"),
            "Error should mention Ord constraint or Bool type: {}",
            error_msg
        );
    }
}

#[test]
fn test_numeric_constraint_on_bool_fails() {
    // This should fail because Bool doesn't implement Numeric
    let arena = Bump::new();
    let type_mgr = TypeManager::new(&arena);
    let input = arena.alloc_str("f(false, true) where { f = (a, b) => a + b }");

    let parsed = parser::parse(&arena, input).expect("parsing should succeed");
    let result = analyzer::analyze(&type_mgr, &arena, &parsed, &[], &[]);

    // Should fail during type checking, not during evaluation
    assert!(
        result.is_err(),
        "Expected type checking error for numeric operation on Bool"
    );

    if let Err(e) = result {
        let error_msg = format!("{:?}", e);
        assert!(
            error_msg.contains("Numeric") || error_msg.contains("Bool"),
            "Error should mention Numeric constraint: {}",
            error_msg
        );
    }
}

#[test]
fn test_numeric_constraint_direct_bool_fails() {
    // Simpler test: directly use + on bools (no lambda abstraction)
    let arena = Bump::new();
    let type_mgr = TypeManager::new(&arena);
    let input = arena.alloc_str("false + true");

    let parsed = parser::parse(&arena, input).expect("parsing should succeed");
    let result = analyzer::analyze(&type_mgr, &arena, &parsed, &[], &[]);

    // Should fail during type checking
    assert!(
        result.is_err(),
        "Expected type checking error for numeric operation on Bool (direct)"
    );

    if let Err(e) = result {
        let error_msg = format!("{:?}", e);
        assert!(
            error_msg.contains("Numeric")
                || error_msg.contains("Bool")
                || error_msg.contains("Int")
                || error_msg.contains("Float"),
            "Error should mention Numeric constraint or type mismatch: {}",
            error_msg
        );
    }
}

#[test]
fn test_numeric_constraint_on_int_succeeds() {
    // This should succeed because Int implements Numeric
    let arena = Bump::new();
    let result = Runner::new(&arena)
        .run("f(5, 10) where { f = (a, b) => a + b }", &[], &[])
        .unwrap();
    assert_eq!(result.as_int().unwrap(), 15);
}<|MERGE_RESOLUTION|>--- conflicted
+++ resolved
@@ -1313,14 +1313,7 @@
     assert!(matches!(
         result,
         Err(ExecutionError {
-<<<<<<< HEAD
-            kind: ExecutionErrorKind::Runtime(RuntimeError::IndexOutOfBounds { index: -1, len: 2 }),
-=======
-            kind: ExecutionErrorKind::Runtime(RuntimeError::IndexOutOfBounds {
-                index: -3,
-                len: 2,
-            }),
->>>>>>> 94e8579f
+            kind: ExecutionErrorKind::Runtime(RuntimeError::IndexOutOfBounds { index: -3, len: 2 }),
             ..
         })
     ));
